--- conflicted
+++ resolved
@@ -2,7 +2,7 @@
 ARG base_image
 
 FROM ${base_image}
-LABEL maintainer="fei.zheng@amd.com"
+LABEL maintainer="rocthrust-maintainer@amd.com"
 
 ARG user_uid
 
@@ -10,11 +10,7 @@
 # Dependencies:
 # * hcc-config.cmake: pkg-config
 # * libhsakmt.so: libnuma1
-<<<<<<< HEAD
 RUN zypper refresh && zypper -n install\
-=======
-RUN zypper -n update && zypper -n install\
->>>>>>> 7fb47f7b
     sudo \
     ca-certificates \
     git \
