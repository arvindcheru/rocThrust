# ########################################################################
# Copyright 2019-2020 Advanced Micro Devices, Inc.
# ########################################################################

cmake_minimum_required(VERSION 3.10.2 FATAL_ERROR)

# Install prefix
if(WIN32)
  set(CMAKE_INSTALL_PREFIX ${PROJECT_BINARY_DIR}/package CACHE PATH "Install path prefix, prepended onto install directories")
else()
  set(CMAKE_INSTALL_PREFIX "/opt/rocm" CACHE PATH "Install path prefix, prepended onto install directories")
endif()

# Thrust project
project(rocthrust LANGUAGES CXX)

#Adding CMAKE_PREFIX_PATH
list( APPEND CMAKE_PREFIX_PATH /opt/rocm/llvm /opt/rocm )

# CMake modules
list(APPEND CMAKE_MODULE_PATH
  ${CMAKE_CURRENT_SOURCE_DIR}/cmake
  ${HIP_PATH}/cmake /opt/rocm/hip/cmake # FindHIP.cmake
)

# Set a default build type if none was specified
if(NOT CMAKE_BUILD_TYPE AND NOT CMAKE_CONFIGURATION_TYPES)
  message(STATUS "Setting build type to 'Release' as none was specified.")
  set(CMAKE_BUILD_TYPE "Release" CACHE STRING "Choose the type of build." FORCE)
  set_property(CACHE CMAKE_BUILD_TYPE PROPERTY STRINGS "" "Debug" "Release" "MinSizeRel" "RelWithDebInfo")
endif()

set(CMAKE_INSTALL_RPATH_USE_LINK_PATH TRUE CACHE BOOL "Add paths to linker search and installed rpath")

<<<<<<< HEAD
# AMD targets
set(AMDGPU_TARGETS gfx900:xnack-;gfx906:xnack-;gfx908:xnack-;gfx1030 CACHE STRING "List of specific machine types for library to target")
=======
# Detect compiler support for target ID
if( CMAKE_CXX_COMPILER MATCHES ".*/hipcc$" )
  execute_process(COMMAND ${CMAKE_CXX_COMPILER} "--help"
    OUTPUT_VARIABLE CXX_OUTPUT
    OUTPUT_STRIP_TRAILING_WHITESPACE
    ERROR_STRIP_TRAILING_WHITESPACE)
  string(REGEX MATCH ".mcode\-object\-version" TARGET_ID_SUPPORT ${CXX_OUTPUT})
endif()

# Use target ID syntax if supported for AMDGPU_TARGETS
if(TARGET_ID_SUPPORT)
  set(AMDGPU_TARGETS gfx900:xnack-;gfx906:xnack-;gfx908:xnack- CACHE STRING "List of specific machine types for library to target")
else()
  set(AMDGPU_TARGETS gfx900;gfx906;gfx908 CACHE STRING "List of specific machine types for library to target")
endif()
>>>>>>> f533b6b1

# Verify that hcc or hipcc compiler is used on ROCM platform
include(cmake/VerifyCompiler.cmake)

# Build options
# Disable -Werror
option(DISABLE_WERROR "Disable building with Werror" ON)
option(BUILD_TEST "Build tests" OFF)
option(BUILD_EXAMPLES "Build examples" OFF)
option(BUILD_BENCHMARKS "Build benchmarks" OFF)
option(DOWNLOAD_ROCPRIM "Download rocPRIM and do not search for rocPRIM package" OFF)
set(RNG_SEED_COUNT 0 CACHE STRING "Number of true random sequences to test each input size for")
set(PRNG_SEEDS 1 CACHE STRING "Seeds of pseudo random sequences to test each input size for")

set(THRUST_HOST_SYSTEM_OPTIONS CPP OMP TBB)
set(THRUST_HOST_SYSTEM CPP CACHE STRING "The device backend to target.")
set_property(
  CACHE THRUST_HOST_SYSTEM
  PROPERTY STRINGS ${THRUST_HOST_SYSTEM_OPTIONS}
)

if (NOT THRUST_HOST_SYSTEM IN_LIST THRUST_HOST_SYSTEM_OPTIONS)
  message(
    FATAL_ERROR
    "THRUST_HOST_SYSTEM must be one of ${THRUST_HOST_SYSTEM_OPTIONS}"
  )
endif ()

# Set CXX flags
set(CMAKE_CXX_STANDARD 14)
set(CMAKE_CXX_STANDARD_REQUIRED ON)
set(CMAKE_CXX_EXTENSIONS OFF)

<<<<<<< HEAD

if(DISABLE_WERROR)
  set(CMAKE_CXX_FLAGS "${CMAKE_CXX_FLAGS} -Wall -Wextra -Wno-unused-function")
else()
  set(CMAKE_CXX_FLAGS "${CMAKE_CXX_FLAGS} -Wall -Wextra -Wno-unused-function -Werror")
=======
if(DISABLE_WERROR)
  set(CMAKE_CXX_FLAGS "${CMAKE_CXX_FLAGS} -Wall -Wextra")
else()
  set(CMAKE_CXX_FLAGS "${CMAKE_CXX_FLAGS} -Wall -Wextra -Werror")
>>>>>>> f533b6b1
endif()

# Get dependencies
include(cmake/Dependencies.cmake)

# Setup VERSION
rocm_setup_version(VERSION "2.10.9")

# Print configuration summary
include(cmake/Summary.cmake)
print_configuration_summary()

# Thrust (with HIP backend)
add_subdirectory(thrust)

# Tests
if(BUILD_TEST)
  # We still want the testing to be compiled to catch some errors
  add_subdirectory(testing)
  enable_testing()
  add_subdirectory(test)
endif()

# Examples
if(BUILD_EXAMPLES)
  add_subdirectory(examples)
endif()

# Benchmarks
if(BUILD_BENCHMARKS)
  add_subdirectory(internal/benchmark)
endif()

set(THRUST_OPTIONS_DEBUG ${THRUST_OPTIONS_WARNINGS})
set(THRUST_OPTIONS_RELEASE ${THRUST_OPTIONS_WARNINGS})

# Package
set(CPACK_DEBIAN_ARCHIVE_TYPE "gnutar")

set(CPACK_DEBIAN_PACKAGE_DEPENDS "rocprim (>= 2.10.1)") # 1.5.18263 is HIP version in ROCm 1.8.2
set(CPACK_DEBIAN_PACKAGE_CONFLICTS "hip-thrust, thrust")
set(CPACK_RPM_PACKAGE_CONFLICTS "hip-thrust, thrust")
set(CPACK_RPM_PACKAGE_REQUIRES "rocprim >= 2.10.1")

set(CPACK_RESOURCE_FILE_LICENSE "${CMAKE_CURRENT_SOURCE_DIR}/LICENSE")

if(NOT CPACK_PACKAGING_INSTALL_PREFIX)
  set(CPACK_PACKAGING_INSTALL_PREFIX "${CMAKE_INSTALL_PREFIX}")
endif()

set(CPACK_RPM_EXCLUDE_FROM_AUTO_FILELIST_ADDITION "\${CPACK_PACKAGING_INSTALL_PREFIX}" "\${CPACK_PACKAGING_INSTALL_PREFIX}/include")

rocm_create_package(
  NAME rocthrust
  DESCRIPTION "Radeon Open Compute Thrust library"
  MAINTAINER "rocthrust-maintainer@amd.com"
)<|MERGE_RESOLUTION|>--- conflicted
+++ resolved
@@ -32,10 +32,6 @@
 
 set(CMAKE_INSTALL_RPATH_USE_LINK_PATH TRUE CACHE BOOL "Add paths to linker search and installed rpath")
 
-<<<<<<< HEAD
-# AMD targets
-set(AMDGPU_TARGETS gfx900:xnack-;gfx906:xnack-;gfx908:xnack-;gfx1030 CACHE STRING "List of specific machine types for library to target")
-=======
 # Detect compiler support for target ID
 if( CMAKE_CXX_COMPILER MATCHES ".*/hipcc$" )
   execute_process(COMMAND ${CMAKE_CXX_COMPILER} "--help"
@@ -47,11 +43,10 @@
 
 # Use target ID syntax if supported for AMDGPU_TARGETS
 if(TARGET_ID_SUPPORT)
-  set(AMDGPU_TARGETS gfx900:xnack-;gfx906:xnack-;gfx908:xnack- CACHE STRING "List of specific machine types for library to target")
+  set(AMDGPU_TARGETS gfx900:xnack-;gfx906:xnack-;gfx908:xnack-;gfx1030;gfx1031 CACHE STRING "List of specific machine types for library to target")
 else()
-  set(AMDGPU_TARGETS gfx900;gfx906;gfx908 CACHE STRING "List of specific machine types for library to target")
+  set(AMDGPU_TARGETS gfx900;gfx906;gfx908;gfx1030;gfx1031 CACHE STRING "List of specific machine types for library to target")
 endif()
->>>>>>> f533b6b1
 
 # Verify that hcc or hipcc compiler is used on ROCM platform
 include(cmake/VerifyCompiler.cmake)
@@ -85,18 +80,10 @@
 set(CMAKE_CXX_STANDARD_REQUIRED ON)
 set(CMAKE_CXX_EXTENSIONS OFF)
 
-<<<<<<< HEAD
-
-if(DISABLE_WERROR)
-  set(CMAKE_CXX_FLAGS "${CMAKE_CXX_FLAGS} -Wall -Wextra -Wno-unused-function")
-else()
-  set(CMAKE_CXX_FLAGS "${CMAKE_CXX_FLAGS} -Wall -Wextra -Wno-unused-function -Werror")
-=======
 if(DISABLE_WERROR)
   set(CMAKE_CXX_FLAGS "${CMAKE_CXX_FLAGS} -Wall -Wextra")
 else()
   set(CMAKE_CXX_FLAGS "${CMAKE_CXX_FLAGS} -Wall -Wextra -Werror")
->>>>>>> f533b6b1
 endif()
 
 # Get dependencies
