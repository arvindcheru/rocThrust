# ########################################################################
# Copyright 2019-2020 Advanced Micro Devices, Inc.
# ########################################################################

cmake_minimum_required(VERSION 3.10.2 FATAL_ERROR)

# Install prefix
if(WIN32)
  set(CMAKE_INSTALL_PREFIX ${PROJECT_BINARY_DIR}/package CACHE PATH "Install path prefix, prepended onto install directories")
else()
  set(CMAKE_INSTALL_PREFIX "/opt/rocm" CACHE PATH "Install path prefix, prepended onto install directories")
endif()

# Thrust project
project(rocthrust LANGUAGES CXX)

#Adding CMAKE_PREFIX_PATH
list( APPEND CMAKE_PREFIX_PATH /opt/rocm/llvm /opt/rocm )

# CMake modules
list(APPEND CMAKE_MODULE_PATH
  ${CMAKE_CURRENT_SOURCE_DIR}/cmake
  ${HIP_PATH}/cmake /opt/rocm/hip/cmake # FindHIP.cmake
)

# Set a default build type if none was specified
if(NOT CMAKE_BUILD_TYPE AND NOT CMAKE_CONFIGURATION_TYPES)
  message(STATUS "Setting build type to 'Release' as none was specified.")
  set(CMAKE_BUILD_TYPE "Release" CACHE STRING "Choose the type of build." FORCE)
  set_property(CACHE CMAKE_BUILD_TYPE PROPERTY STRINGS "" "Debug" "Release" "MinSizeRel" "RelWithDebInfo")
endif()

set(CMAKE_INSTALL_RPATH_USE_LINK_PATH TRUE CACHE BOOL "Add paths to linker search and installed rpath")

# rocm-cmake contains common cmake code for rocm projects to help
# setup and install
find_package( ROCM CONFIG )
include( ROCMSetupVersion )
include( ROCMCreatePackage )
include( ROCMInstallTargets )
include( ROCMPackageConfigHelpers )
include( ROCMInstallSymlinks )
include( ROCMCheckTargetIds OPTIONAL )

# Detect compiler support for target ID
# This section is deprecated. Please use rocm_check_target_ids for future use.
if( CMAKE_CXX_COMPILER MATCHES ".*/hipcc$" )
  execute_process(COMMAND ${CMAKE_CXX_COMPILER} "--help"
    OUTPUT_VARIABLE CXX_OUTPUT
    OUTPUT_STRIP_TRAILING_WHITESPACE
    ERROR_STRIP_TRAILING_WHITESPACE)
  string(REGEX MATCH ".mcode\-object\-version" TARGET_ID_SUPPORT ${CXX_OUTPUT})
endif()

<<<<<<< HEAD
# Use target ID syntax if supported for AMDGPU_TARGETS
if(TARGET_ID_SUPPORT)
  set(AMDGPU_TARGETS gfx900:xnack-;gfx906:xnack-;gfx908:xnack-;gfx908:xnack+ CACHE STRING "List of specific machine types for library to target")
=======
#Set the AMDGPU_TARGETS with backward compatiblity
if(COMMAND rocm_check_target_ids)
   rocm_check_target_ids(DEFAULT_AMDGPU_TARGETS
       TARGETS "gfx803;gfx900:xnack-;gfx906:xnack-;gfx908:xnack-;gfx90a:xnack-;gfx90a:xnack+;gfx1030"
   )
>>>>>>> 84d8dcdf
else()
    # Use target ID syntax if supported for AMDGPU_TARGETS
    if(TARGET_ID_SUPPORT)
        set(DEFAULT_AMDGPU_TARGETS "gfx803;gfx900:xnack-;gfx906:xnack-;gfx908:xnack-;gfx1030")
    else()
        set(DEFAULT_AMDGPU_TARGETS "gfx803;gfx900;gfx906;gfx908")
    endif()
endif()
set(AMDGPU_TARGETS "${DEFAULT_AMDGPU_TARGETS}" CACHE STRING "List of specific machine types for library to target")

# Verify that hcc or hipcc compiler is used on ROCM platform
include(cmake/VerifyCompiler.cmake)

# Build options
# Disable -Werror
option(DISABLE_WERROR "Disable building with Werror" ON)
option(BUILD_TEST "Build tests" OFF)
option(BUILD_EXAMPLES "Build examples" OFF)
option(BUILD_BENCHMARKS "Build benchmarks" OFF)
option(DOWNLOAD_ROCPRIM "Download rocPRIM and do not search for rocPRIM package" OFF)
set(RNG_SEED_COUNT 0 CACHE STRING "Number of true random sequences to test each input size for")
set(PRNG_SEEDS 1 CACHE STRING "Seeds of pseudo random sequences to test each input size for")

set(THRUST_HOST_SYSTEM_OPTIONS CPP OMP TBB)
set(THRUST_HOST_SYSTEM CPP CACHE STRING "The device backend to target.")
set_property(
  CACHE THRUST_HOST_SYSTEM
  PROPERTY STRINGS ${THRUST_HOST_SYSTEM_OPTIONS}
)

if (NOT THRUST_HOST_SYSTEM IN_LIST THRUST_HOST_SYSTEM_OPTIONS)
  message(
    FATAL_ERROR
    "THRUST_HOST_SYSTEM must be one of ${THRUST_HOST_SYSTEM_OPTIONS}"
  )
endif ()

# Set CXX flags
set(CMAKE_CXX_STANDARD 14)
set(CMAKE_CXX_STANDARD_REQUIRED ON)
set(CMAKE_CXX_EXTENSIONS OFF)

if(DISABLE_WERROR)
  set(CMAKE_CXX_FLAGS "${CMAKE_CXX_FLAGS} -Wall -Wextra")
else()
  set(CMAKE_CXX_FLAGS "${CMAKE_CXX_FLAGS} -Wall -Wextra -Werror")
endif()

# Get dependencies
include(cmake/Dependencies.cmake)

# Setup VERSION
rocm_setup_version(VERSION "2.10.9")

# Print configuration summary
include(cmake/Summary.cmake)
print_configuration_summary()

# Thrust (with HIP backend)
add_subdirectory(thrust)

# Tests
if(BUILD_TEST)
  # We still want the testing to be compiled to catch some errors
  add_subdirectory(testing)
  enable_testing()
  add_subdirectory(test)
endif()

# Examples
if(BUILD_EXAMPLES)
  add_subdirectory(examples)
endif()

# Benchmarks
if(BUILD_BENCHMARKS)
  add_subdirectory(internal/benchmark)
endif()

set(THRUST_OPTIONS_DEBUG ${THRUST_OPTIONS_WARNINGS})
set(THRUST_OPTIONS_RELEASE ${THRUST_OPTIONS_WARNINGS})

# Package
set(CPACK_DEBIAN_ARCHIVE_TYPE "gnutar")

set(CPACK_DEBIAN_PACKAGE_DEPENDS "rocprim (>= 2.10.1)") # 1.5.18263 is HIP version in ROCm 1.8.2
set(CPACK_DEBIAN_PACKAGE_CONFLICTS "hip-thrust, thrust")
set(CPACK_RPM_PACKAGE_CONFLICTS "hip-thrust, thrust")
set(CPACK_RPM_PACKAGE_REQUIRES "rocprim >= 2.10.1")

set(CPACK_RESOURCE_FILE_LICENSE "${CMAKE_CURRENT_SOURCE_DIR}/LICENSE")

if(NOT CPACK_PACKAGING_INSTALL_PREFIX)
  set(CPACK_PACKAGING_INSTALL_PREFIX "${CMAKE_INSTALL_PREFIX}")
endif()

set(CPACK_RPM_EXCLUDE_FROM_AUTO_FILELIST_ADDITION "\${CPACK_PACKAGING_INSTALL_PREFIX}" "\${CPACK_PACKAGING_INSTALL_PREFIX}/include")

rocm_create_package(
  NAME rocthrust
  DESCRIPTION "Radeon Open Compute Thrust library"
  MAINTAINER "rocthrust-maintainer@amd.com"
)<|MERGE_RESOLUTION|>--- conflicted
+++ resolved
@@ -52,17 +52,11 @@
   string(REGEX MATCH ".mcode\-object\-version" TARGET_ID_SUPPORT ${CXX_OUTPUT})
 endif()
 
-<<<<<<< HEAD
-# Use target ID syntax if supported for AMDGPU_TARGETS
-if(TARGET_ID_SUPPORT)
-  set(AMDGPU_TARGETS gfx900:xnack-;gfx906:xnack-;gfx908:xnack-;gfx908:xnack+ CACHE STRING "List of specific machine types for library to target")
-=======
 #Set the AMDGPU_TARGETS with backward compatiblity
 if(COMMAND rocm_check_target_ids)
    rocm_check_target_ids(DEFAULT_AMDGPU_TARGETS
        TARGETS "gfx803;gfx900:xnack-;gfx906:xnack-;gfx908:xnack-;gfx90a:xnack-;gfx90a:xnack+;gfx1030"
    )
->>>>>>> 84d8dcdf
 else()
     # Use target ID syntax if supported for AMDGPU_TARGETS
     if(TARGET_ID_SUPPORT)
