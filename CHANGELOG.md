# Change Log for rocThrust

Full documentation for rocThrust is available at [https://rocthrust.readthedocs.io/en/latest/](https://rocthrust.readthedocs.io/en/latest/)

<<<<<<< HEAD
## [rocThrust-2.11.1 for ROCm 4.4.0]
=======
## (Unreleased) rocThrust 2.13.0 for ROCm 5.0
### Added
- Updated to match upstream Thrust 1.13.0
- Updated to match upstream Thrust 1.14.0
- Added async scan

## (Unreleased) rocThrust-2.11.2 for ROCm 4.5.0
### Added
- Initial HIP on Windows support. See README for instructions on how to build and install.
### Changed
- Packaging changed to a development package (called rocthrust-dev for `.deb` packages, and rocthrust-devel for `.rpm` packages). As rocThrust is a header-only library, there is no runtime package. To aid in the transition, the development package sets the "provides" field to provide the package rocthrust, so that existing packages depending on rocthrust can continue to work. This provides feature is introduced as a deprecated feature and will be removed in a future ROCm release.
### Known issues
- async_copy, partition, and stable_sort_by_key unit tests are failing on HIP on Windows.
- Mixed type exclusive scan algorithm still not using the initial value type for results type.

## [Unreleased rocThrust-2.11.1 for ROCm 4.4.0]
>>>>>>> 158c18e7
### Added
- gfx1030 support
- Address Sanitizer build option
### Fixed
- async_transform unit test failure fixed.

## [rocThrust-2.11.0 for ROCm 4.3.0]
### Added
- Updated to match upstream Thrust 1.11
- gfx90a support added
- gfx803 support re-enabled

## [rocThrust-2.10.9 for ROCm 4.2.0]
### Added
- Updated to match upstream Thrust 1.10
### Changed
- Minimum cmake version required for building rocThrust is now 3.10.2
### Fixed
- Size zero inputs are now properly handled with newer ROCm builds that no longer allow zero-size kernel grid/block dimensions
- Warning of unused results fixed.

## [rocThrust-2.10.8 for ROCm 4.1.0]
### Added
- No new features

## [rocThrust-2.10.7 for ROCm 4.0.0]
### Added
- Updated to upstream Thrust 1.10.0
- Implemented runtime error for unsupported algorithms and disabled respective tests.
- Updated CMake to use downloaded rocPRIM.

## [rocThrust-2.10.6 for ROCm 3.10]
### Added
- Added copy_if on device test case
### Known issues
- ROCm support for device malloc has been disabled. As a result, rocThrust functionality dependent on device malloc does not work. Please avoid using device launched thrust::sort and thrust::sort_by_key. Host launched functionality is not impacted. A partial enablement of device malloc is possible by setting HIP_ENABLE_DEVICE_MALLOC to 1. Thrust::sort and thrust::sort_by_key may work on certain input sizes but is not recommended for production code.

## [rocThrust-2.10.5 for ROCm 3.9.0]
### Added
- Updated to upstream Thrust 1.9.8
- New test cases for device-side algorithms
### Fixes
- Bugfix for binary search
- Implemented workarounds for hipStreamDefault hang
### Known issues
- ROCm support for device malloc has been disabled. As a result, rocThrust functionality dependent on device malloc does not work. Please avoid using device launched thrust::sort and thrust::sort_by_key. Host launched functionality is not impacted. A partial enablement of device malloc is possible by setting HIP_ENABLE_DEVICE_MALLOC to 1. Thrust::sort and thrust::sort_by_key may work on certain input sizes but is not recommended for production code.

## [rocThrust-2.10.4 for ROCm 3.8.0]
### Added
- No new features
### Known issues
- ROCm support for device malloc has been disabled. As a result, rocThrust functionality dependent on device malloc does not work. Please avoid using device launched thrust::sort and thrust::sort_by_key. Host launched functionality is not impacted. A partial enablement of device malloc is possible by setting HIP_ENABLE_DEVICE_MALLOC to 1. Thrust::sort and thrust::sort_by_key may work on certain input sizes but is not recommended for production code.

## [rocThrust-2.10.3 for ROCm 3.7.0]
### Added
- Updated to upstream Thrust 1.9.4
### Changed
- Package dependecy change to rocprim only
### Known issues
- ROCm support for device malloc has been disabled. As a result, rocThrust functionality dependent on device malloc does not work. Please avoid using device launched thrust::sort and thrust::sort_by_key. Host launched functionality is not impacted. A partial enablement of device malloc is possible by setting HIP_ENABLE_DEVICE_MALLOC to 1. Thrust::sort and thrust::sort_by_key may work on certain input sizes but is not recommended for production code.

## [rocThrust-2.10.2 for ROCm 3.6.0]
### Added
- No new features
### Known Issues
- ROCm support for device malloc has been disabled. As a result, rocThrust functionality dependent on device malloc does not work. Please avoid using device launched thrust::sort and thrust::sort_by_key. Host launched functionality is not impacted. A partial enablement of device malloc is possible by setting HIP_ENABLE_DEVICE_MALLOC to 1. Thrust::sort and thrust::sort_by_key may work on certain input sizes but is not recommended for production code.

## [rocThrust-2.10.1 for ROCm 3.5.0]
### Added
- Improved tests with fixed and random seeds for test data
### Changed
- CMake searches for rocThrust locally first; downloads from github if local search fails
### Deprecated
- HCC build deprecated<|MERGE_RESOLUTION|>--- conflicted
+++ resolved
@@ -2,9 +2,6 @@
 
 Full documentation for rocThrust is available at [https://rocthrust.readthedocs.io/en/latest/](https://rocthrust.readthedocs.io/en/latest/)
 
-<<<<<<< HEAD
-## [rocThrust-2.11.1 for ROCm 4.4.0]
-=======
 ## (Unreleased) rocThrust 2.13.0 for ROCm 5.0
 ### Added
 - Updated to match upstream Thrust 1.13.0
@@ -21,7 +18,6 @@
 - Mixed type exclusive scan algorithm still not using the initial value type for results type.
 
 ## [Unreleased rocThrust-2.11.1 for ROCm 4.4.0]
->>>>>>> 158c18e7
 ### Added
 - gfx1030 support
 - Address Sanitizer build option
