// MIT License
//
// Copyright (c) 2019 Advanced Micro Devices, Inc. All rights reserved.
//
// Permission is hereby granted, free of charge, to any person obtaining a copy
// of this software and associated documentation files (the "Software"), to deal
// in the Software without restriction, including without limitation the rights
// to use, copy, modify, merge, publish, distribute, sublicense, and/or sell
// copies of the Software, and to permit persons to whom the Software is
// furnished to do so, subject to the following conditions:
//
// The above copyright notice and this permission notice shall be included in all
// copies or substantial portions of the Software.
//
// THE SOFTWARE IS PROVIDED "AS IS", WITHOUT WARRANTY OF ANY KIND, EXPRESS OR
// IMPLIED, INCLUDING BUT NOT LIMITED TO THE WARRANTIES OF MERCHANTABILITY,
// FITNESS FOR A PARTICULAR PURPOSE AND NONINFRINGEMENT. IN NO EVENT SHALL THE
// AUTHORS OR COPYRIGHT HOLDERS BE LIABLE FOR ANY CLAIM, DAMAGES OR OTHER
// LIABILITY, WHETHER IN AN ACTION OF CONTRACT, TORT OR OTHERWISE, ARISING FROM,
// OUT OF OR IN CONNECTION WITH THE SOFTWARE OR THE USE OR OTHER DEALINGS IN THE
// SOFTWARE.

<<<<<<< HEAD
=======
#include "test_header.hpp"

>>>>>>> cf0511de
// Thrust
#include <thrust/distance.h>
#include <thrust/host_vector.h>
#include <thrust/device_vector.h>

<<<<<<< HEAD
#include "test_header.hpp"

#if THRUST_DEVICE_COMPILER == THRUST_DEVICE_COMPILER_HCC

TESTS_DEFINE(DistanceTests, FullTestsParams);

=======
#include <vector>
#include <list>
#include <limits>
#include <utility>

TESTS_DEFINE(DistanceTests, FullTestsParams)

#if THRUST_DEVICE_COMPILER == THRUST_DEVICE_COMPILER_HCC

>>>>>>> cf0511de
TYPED_TEST(DistanceTests, TestDistance)
{
  using Vector = typename TestFixture::input_type;
  using Iterator = typename Vector::iterator;

  Vector v(100);

  Iterator i = v.begin();

  ASSERT_EQ(thrust::distance(i, v.end()), 100);

  i++;

  ASSERT_EQ(thrust::distance(i, v.end()), 99);

  i += 49;

  ASSERT_EQ(thrust::distance(i, v.end()), 50);

  ASSERT_EQ(thrust::distance(i, i), 0);
}

TYPED_TEST(DistanceTests, TestDistanceLarge)
{
  using Vector = typename TestFixture::input_type;
  using Iterator = typename Vector::iterator;

  Vector v(1000);

  Iterator i = v.begin();

  ASSERT_EQ(thrust::distance(i, v.end()), 1000);

  i++;

  ASSERT_EQ(thrust::distance(i, v.end()), 999);

  i += 49;

  ASSERT_EQ(thrust::distance(i, v.end()), 950);

  i += 950;

  ASSERT_EQ(thrust::distance(i, v.end()), 0);

  ASSERT_EQ(thrust::distance(i, i), 0);
}

#endif // THRUST_DEVICE_COMPILER == THRUST_DEVICE_COMPILER_HCC<|MERGE_RESOLUTION|>--- conflicted
+++ resolved
@@ -20,34 +20,17 @@
 // OUT OF OR IN CONNECTION WITH THE SOFTWARE OR THE USE OR OTHER DEALINGS IN THE
 // SOFTWARE.
 
-<<<<<<< HEAD
-=======
-#include "test_header.hpp"
-
->>>>>>> cf0511de
 // Thrust
 #include <thrust/distance.h>
 #include <thrust/host_vector.h>
 #include <thrust/device_vector.h>
 
-<<<<<<< HEAD
 #include "test_header.hpp"
 
 #if THRUST_DEVICE_COMPILER == THRUST_DEVICE_COMPILER_HCC
 
 TESTS_DEFINE(DistanceTests, FullTestsParams);
 
-=======
-#include <vector>
-#include <list>
-#include <limits>
-#include <utility>
-
-TESTS_DEFINE(DistanceTests, FullTestsParams)
-
-#if THRUST_DEVICE_COMPILER == THRUST_DEVICE_COMPILER_HCC
-
->>>>>>> cf0511de
 TYPED_TEST(DistanceTests, TestDistance)
 {
   using Vector = typename TestFixture::input_type;
