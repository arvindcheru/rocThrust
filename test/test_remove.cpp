--- conflicted
+++ resolved
@@ -20,11 +20,6 @@
 // OUT OF OR IN CONNECTION WITH THE SOFTWARE OR THE USE OR OTHER DEALINGS IN THE
 // SOFTWARE.
 
-<<<<<<< HEAD
-=======
-#include "test_header.hpp"
-
->>>>>>> cf0511de
 // Thrust
 #include <thrust/remove.h>
 #include <thrust/count.h>
@@ -33,15 +28,9 @@
 #include <thrust/iterator/zip_iterator.h>
 #include <thrust/iterator/retag.h>
 
-<<<<<<< HEAD
 #include "test_header.hpp"
-=======
-#include <iostream>
-#include <type_traits>
-#include <cstdlib>
 
 TESTS_DEFINE(RemoveTests, FullTestsParams)
->>>>>>> cf0511de
 
 #if THRUST_DEVICE_COMPILER == THRUST_DEVICE_COMPILER_HCC
 
